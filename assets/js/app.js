import { activities, defaultActivityId } from './activities/index.js';
import { clone, formatDate, uid } from './utils.js';
import { listProjects, saveProject, deleteProject, getProject } from './storage.js';
import { generateEmbed } from './embed.js';

const state = {
  id: null,
  type: defaultActivityId,
  title: '',
  description: '',
  data: clone(activities[defaultActivityId].template())
};

const elements = {
  tabs: Array.from(document.querySelectorAll('.activity-tab')),
  titleInput: document.getElementById('titleInput'),
  descriptionInput: document.getElementById('descriptionInput'),
  editorContent: document.getElementById('editorContent'),
  previewArea: document.getElementById('previewArea'),
  loadTemplateBtn: document.getElementById('loadTemplateBtn'),
  loadExampleBtn: document.getElementById('loadExampleBtn'),
  saveProjectBtn: document.getElementById('saveProjectBtn'),
  loadProjectBtn: document.getElementById('loadProjectBtn'),
  deleteProjectBtn: document.getElementById('deleteProjectBtn'),
  newProjectBtn: document.getElementById('newProjectBtn'),
  savedProjects: document.getElementById('savedProjects'),
  copyEmbedInlineBtn: document.getElementById('copyEmbedInlineBtn'),
  showEmbedBtn: document.getElementById('showEmbedBtn'),
  hideEmbedBtn: document.getElementById('hideEmbedBtn'),
  embedSnippet: document.getElementById('embedSnippet'),
  embedPanel: document.getElementById('embedPanel'),
  statusToast: document.getElementById('statusToast'),
  animationToggle: document.getElementById('animationToggle')
};

const getActiveActivity = () => {
  const activity = activities[state.type];
  if (activity) {
    return activity;
  }
  state.type = defaultActivityId;
  return activities[state.type];
};

const showStatus = (message, tone = 'info') => {
  if (!elements.statusToast) return;
  elements.statusToast.textContent = message;
  elements.statusToast.dataset.tone = tone;
  elements.statusToast.classList.add('visible');
  setTimeout(() => {
    const toast = elements.statusToast;
    if (toast) {
      toast.classList.remove('visible');
    }
  }, 2600);
};

const updateActivityTabs = () => {
  elements.tabs.forEach((tab) => {
    const isActive = tab.dataset.activity === state.type;
    tab.classList.toggle('active', isActive);
    tab.setAttribute('aria-selected', String(isActive));
    tab.setAttribute('tabindex', isActive ? '0' : '-1');
  });
};

const refreshEmbed = () => {
  try {
    const embed = generateEmbed({
      type: state.type,
      title: state.title,
      description: state.description,
      data: state.data
    });
    if (elements.embedSnippet) {
      elements.embedSnippet.value = embed;
    }
  } catch (error) {
    console.error(error);
    if (elements.embedSnippet) {
      elements.embedSnippet.value = 'Unable to generate embed code. Check your content.';
    }
  }
};

const refreshPreview = () => {
  const activity = getActiveActivity();
  if (!activity) return;
  const shouldPlayAnimations = elements.animationToggle ? elements.animationToggle.checked : true;
  activity.renderPreview(elements.previewArea, state.data, {
<<<<<<< HEAD
    playAnimations: shouldPlayAnimations
=======
    playAnimations: elements.animationToggle ? elements.animationToggle.checked : false
>>>>>>> faed9236
  });
};

const rebuildEditor = () => {
  const activity = getActiveActivity();
  if (!activity) return;
  elements.editorContent.innerHTML = '';
  activity.buildEditor(elements.editorContent, clone(state.data), (newData) => {
    state.data = newData;
    refreshPreview();
    refreshEmbed();
  });
};

const refreshActivityView = () => {
  updateActivityTabs();
  rebuildEditor();
  refreshPreview();
  refreshEmbed();
};

const setProjectControlsDisabled = (disabled) => {
  elements.savedProjects.disabled = disabled;
  elements.loadProjectBtn.disabled = disabled;
  elements.deleteProjectBtn.disabled = disabled;
};

const refreshSavedProjects = async (selectedId = state.id) => {
  if (!elements.savedProjects) return;

  elements.savedProjects.innerHTML = '';
  const loadingOption = document.createElement('option');
  loadingOption.textContent = 'Loading saved activities…';
  loadingOption.value = '';
  loadingOption.disabled = true;
  loadingOption.selected = true;
  elements.savedProjects.append(loadingOption);
  setProjectControlsDisabled(true);

  try {
    const projects = await listProjects();
    elements.savedProjects.innerHTML = '';

    if (!projects.length) {
      const option = document.createElement('option');
      option.textContent = 'No saved activities yet';
      option.value = '';
      option.disabled = true;
      option.selected = true;
      elements.savedProjects.append(option);
      return;
    }

    projects.forEach((project) => {
      const option = document.createElement('option');
      option.value = project.id;
      const updated = project.updatedAt ? new Date(project.updatedAt) : null;
      const timestamp = updated ? formatDate(updated) : 'Recently saved';
      option.textContent = `${project.title || 'Untitled'} • ${timestamp}`;
      elements.savedProjects.append(option);
    });

    if (selectedId && projects.some((project) => project.id === selectedId)) {
      elements.savedProjects.value = selectedId;
    } else {
      elements.savedProjects.selectedIndex = 0;
    }

    setProjectControlsDisabled(false);
  } catch (error) {
    console.error('Unable to load saved activities', error);
    elements.savedProjects.innerHTML = '';
    const option = document.createElement('option');
    option.textContent = 'Unable to load activities';
    option.value = '';
    option.disabled = true;
    option.selected = true;
    elements.savedProjects.append(option);
    showStatus('Unable to load saved activities right now.', 'warning');
  }
};

const loadTemplate = () => {
  state.data = clone(getActiveActivity().template());
  refreshActivityView();
};

const loadExample = () => {
  state.data = clone(getActiveActivity().example());
  refreshActivityView();
};

const resetProject = async ({ refreshList = false, silent = false } = {}) => {
  state.id = null;
  state.title = '';
  state.description = '';
  state.data = clone(getActiveActivity().template());
  elements.titleInput.value = '';
  elements.descriptionInput.value = '';
  refreshActivityView();
  if (refreshList) {
    await refreshSavedProjects();
  }
  if (!silent) {
    showStatus('New activity started');
  }
};

const handleSaveProject = async () => {
  if (!state.title.trim()) {
    showStatus('Add an activity title before saving.', 'warning');
    elements.titleInput.focus();
    return;
  }

  const project = {
    id: state.id === null || state.id === undefined ? uid('project') : state.id,
    title: state.title.trim(),
    description: state.description.trim(),
    type: state.type,
    data: state.data
  };

  elements.saveProjectBtn.disabled = true;
  try {
    const saved = await saveProject(project);
    state.id = saved.id;
    await refreshSavedProjects(saved.id);
    elements.savedProjects.value = saved.id;
    showStatus('Activity saved');
  } catch (error) {
    console.error('Unable to save activity', error);
    let message = 'Unable to save this activity right now.';
    if (error) {
      if (error.code === 'permission-denied') {
        message = 'Update your Firestore rules or enable anonymous auth to save activities.';
      } else if (error.code === 'auth/operation-not-allowed') {
        message = 'Enable anonymous auth in Firebase to save your activities.';
      } else if (typeof error.message === 'string') {
        if (error.message.indexOf('Enable anonymous authentication') !== -1) {
          message = 'Enable anonymous auth in Firebase or adjust Firestore rules to allow saving.';
        }
      }
    }
    showStatus(message, 'warning');
  } finally {
    elements.saveProjectBtn.disabled = false;
  }
};

const handleLoadProject = async () => {
  const projectId = elements.savedProjects.value;
  if (!projectId) {
    showStatus('Select a saved activity to load.', 'warning');
    return;
  }

  elements.loadProjectBtn.disabled = true;
  try {
    const project = await getProject(projectId);
    if (!project) {
      showStatus('Could not load the selected activity.', 'warning');
      return;
    }

    if (!activities[project.type]) {
      showStatus('This activity type is no longer available. Loaded the default template instead.', 'warning');
      state.type = defaultActivityId;
      state.data = clone(getActiveActivity().template());
    } else {
      state.type = project.type;
      state.data = project.data ? clone(project.data) : clone(getActiveActivity().template());
    }

    state.id = project.id;
    state.title = project.title || '';
    state.description = project.description || '';
    elements.titleInput.value = state.title;
    elements.descriptionInput.value = state.description;
    refreshActivityView();
    showStatus('Activity loaded');
  } catch (error) {
    console.error('Unable to load activity', error);
    showStatus('Unable to load this activity right now.', 'warning');
  } finally {
    elements.loadProjectBtn.disabled = false;
  }
};

const handleDeleteProject = async () => {
  const projectId = elements.savedProjects.value;
  if (!projectId) {
    showStatus('Select an activity to delete.', 'warning');
    return;
  }

  elements.deleteProjectBtn.disabled = true;
  try {
    await deleteProject(projectId);
    if (state.id === projectId) {
      await resetProject({ refreshList: true, silent: true });
    } else {
      await refreshSavedProjects();
    }
    showStatus('Activity deleted', 'warning');
  } catch (error) {
    console.error('Unable to delete activity', error);
    showStatus('Unable to delete this activity right now.', 'warning');
  } finally {
    elements.deleteProjectBtn.disabled = false;
  }
};

const copyToClipboard = async (value) => {
  try {
    await navigator.clipboard.writeText(value);
    showStatus('Embed code copied to clipboard');
  } catch (error) {
    console.warn('Clipboard API failed, falling back to selection.', error);
    const helper = document.createElement('textarea');
    helper.value = value;
    helper.setAttribute('readonly', '');
    helper.style.position = 'fixed';
    helper.style.opacity = '0';
    document.body.append(helper);
    helper.select();
    document.execCommand('copy');
    helper.remove();
    showStatus('Embed code copied');
  }
};

const setEmbedPanelOpen = (open) => {
  if (!elements.embedPanel) {
    return;
  }

  const nextState = open ? 'true' : 'false';
  elements.embedPanel.dataset.open = nextState;
  elements.embedPanel.setAttribute('aria-hidden', open ? 'false' : 'true');

  if (elements.showEmbedBtn) {
    elements.showEmbedBtn.setAttribute('aria-expanded', open ? 'true' : 'false');
  }

  if (elements.embedSnippet) {
    elements.embedSnippet.tabIndex = open ? 0 : -1;
  }

  if (
    !open &&
    elements.embedSnippet &&
    document.activeElement === elements.embedSnippet &&
    elements.showEmbedBtn
  ) {
    elements.showEmbedBtn.focus();
  }

  if (open) {
    if (typeof window !== 'undefined' && typeof window.requestAnimationFrame === 'function') {
      window.requestAnimationFrame(() => {
        if (elements.embedPanel && typeof elements.embedPanel.scrollIntoView === 'function') {
          elements.embedPanel.scrollIntoView({ behavior: 'smooth', block: 'start' });
        }
      });
    }

    if (elements.embedSnippet) {
      setTimeout(() => {
        if (elements.embedSnippet) {
          try {
            elements.embedSnippet.focus();
          } catch (error) {
            console.warn('Unable to focus embed textarea', error);
          }
        }
      }, 220);
    }
  }
};

const toggleEmbedPanel = () => {
  if (!elements.embedPanel) {
    return;
  }
  const isOpen = elements.embedPanel.dataset.open === 'true';
  setEmbedPanelOpen(!isOpen);
};

const bindEvents = () => {
  elements.tabs.forEach((tab) => {
    tab.addEventListener('click', async () => {
      const newType = tab.dataset.activity;
      if (!activities[newType] || state.type === newType) return;
      state.type = newType;
      state.id = null;
      state.title = '';
      state.description = '';
      state.data = clone(getActiveActivity().template());
      elements.titleInput.value = '';
      elements.descriptionInput.value = '';
      refreshActivityView();
      elements.titleInput.focus();
      showStatus(`${getActiveActivity().label} template loaded`);
    });
  });

  elements.titleInput.addEventListener('input', (event) => {
    state.title = event.target.value;
    refreshEmbed();
  });

  elements.descriptionInput.addEventListener('input', (event) => {
    state.description = event.target.value;
    refreshEmbed();
  });

  elements.loadTemplateBtn.addEventListener('click', loadTemplate);
  elements.loadExampleBtn.addEventListener('click', loadExample);
  elements.saveProjectBtn.addEventListener('click', () => {
    handleSaveProject().catch((error) => {
      console.error(error);
    });
  });
  elements.loadProjectBtn.addEventListener('click', () => {
    handleLoadProject().catch((error) => {
      console.error(error);
    });
  });
  elements.deleteProjectBtn.addEventListener('click', () => {
    handleDeleteProject().catch((error) => {
      console.error(error);
    });
  });
  elements.newProjectBtn.addEventListener('click', () => {
    resetProject().catch((error) => {
      console.error(error);
    });
  });

  elements.copyEmbedInlineBtn.addEventListener('click', () => {
    if (!elements.embedSnippet) {
      return;
    }
    copyToClipboard(elements.embedSnippet.value);
  });

  if (elements.showEmbedBtn) {
    elements.showEmbedBtn.addEventListener('click', toggleEmbedPanel);
  }

  if (elements.hideEmbedBtn) {
    elements.hideEmbedBtn.addEventListener('click', () => {
      setEmbedPanelOpen(false);
    });
  }

  if (elements.animationToggle) {
    elements.animationToggle.addEventListener('change', () => {
      refreshPreview();
    });
  }
};

const init = async () => {
  refreshActivityView();
  elements.titleInput.value = state.title;
  elements.descriptionInput.value = state.description;
  bindEvents();
  setEmbedPanelOpen(false);
  await refreshSavedProjects();
  showStatus('Ready to create!');
};

init().catch((error) => {
  console.error('Failed to initialise the app', error);
  showStatus('Something went wrong while starting the app.', 'warning');
});<|MERGE_RESOLUTION|>--- conflicted
+++ resolved
@@ -88,11 +88,7 @@
   if (!activity) return;
   const shouldPlayAnimations = elements.animationToggle ? elements.animationToggle.checked : true;
   activity.renderPreview(elements.previewArea, state.data, {
-<<<<<<< HEAD
-    playAnimations: shouldPlayAnimations
-=======
-    playAnimations: elements.animationToggle ? elements.animationToggle.checked : false
->>>>>>> faed9236
+
   });
 };
 
