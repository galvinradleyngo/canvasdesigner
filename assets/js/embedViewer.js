--- conflicted
+++ resolved
@@ -508,98 +508,91 @@
   const style = document.createElement('style');
   style.textContent = `${baseStyles(containerId)}\n${parts.css}`;
   document.head.append(style);
-
-  if (parts.js) {
-<<<<<<< HEAD
-    const createScript = () => {
-      const script = document.createElement('script');
-      if (parts.module) {
-        script.type = 'module';
-      } else if ('async' in script) {
-        script.async = false;
-      }
-      return script;
-    };
-
-    const appendInlineScript = () => {
-      try {
-        const script = createScript();
-        script.textContent = parts.js;
-        document.body.append(script);
-        return true;
-      } catch (error) {
-        console.error('Failed to append activity script element', error);
-        return false;
-      }
-    };
-
-    const appendBlobScript = () => {
-      if (typeof Blob !== 'function' || typeof URL === 'undefined' || typeof URL.createObjectURL !== 'function') {
-        return appendInlineScript();
-      }
-
-      let blobUrl;
-      const cleanupUrl = () => {
-        if (!blobUrl) {
-          return;
-        }
-        try {
-          URL.revokeObjectURL(blobUrl);
-        } catch (error) {
-          // Ignore cleanup failures.
-        }
-        blobUrl = undefined;
-      };
-
-      try {
-        const blob = new Blob([parts.js], { type: 'text/javascript' });
-        blobUrl = URL.createObjectURL(blob);
-
-        const script = createScript();
-        script.src = blobUrl;
-
-        script.addEventListener(
-          'load',
-          () => {
-            cleanupUrl();
-          },
-          { once: true }
-        );
-
-        script.addEventListener(
-          'error',
-          (event) => {
-            cleanupUrl();
-            if (event?.type === 'error') {
-              console.error('Failed to execute activity script from blob URL', event);
-              if (!appendInlineScript()) {
-                console.error('Failed to execute activity script payload');
-              }
-            }
-          },
-          { once: true }
-        );
-
-        document.body.append(script);
-        return true;
-      } catch (error) {
-        cleanupUrl();
-        console.error('Failed to append activity script from blob URL', error);
-        return appendInlineScript();
-      }
-    };
-
-    if (!appendBlobScript()) {
-      console.error('Failed to execute activity script payload');
-    }
-=======
+  
+if (parts.js) {
+  const createScript = () => {
     const script = document.createElement('script');
     if (parts.module) {
       script.type = 'module';
-    }
-    script.textContent = parts.js;
-    document.body.append(script);
->>>>>>> 302a9b15
+    } else if ('async' in script) {
+      script.async = false;
+    }
+    return script;
+  };
+
+  const appendInlineScript = () => {
+    try {
+      const script = createScript();
+      script.textContent = parts.js;
+      document.body.append(script);
+      return true;
+    } catch (error) {
+      console.error('Failed to append activity script element', error);
+      return false;
+    }
+  };
+
+  const appendBlobScript = () => {
+    if (typeof Blob !== 'function' || typeof URL === 'undefined' || typeof URL.createObjectURL !== 'function') {
+      return appendInlineScript();
+    }
+
+    let blobUrl;
+    const cleanupUrl = () => {
+      if (!blobUrl) {
+        return;
+      }
+      try {
+        URL.revokeObjectURL(blobUrl);
+      } catch (error) {
+        // Ignore cleanup failures.
+      }
+      blobUrl = undefined;
+    };
+
+    try {
+      const blob = new Blob([parts.js], { type: 'text/javascript' });
+      blobUrl = URL.createObjectURL(blob);
+
+      const script = createScript();
+      script.src = blobUrl;
+
+      script.addEventListener(
+        'load',
+        () => {
+          cleanupUrl();
+        },
+        { once: true }
+      );
+
+      script.addEventListener(
+        'error',
+        (event) => {
+          cleanupUrl();
+          if (event?.type === 'error') {
+            console.error('Failed to execute activity script from blob URL', event);
+            if (!appendInlineScript()) {
+              console.error('Failed to execute activity script payload');
+            }
+          }
+        },
+        { once: true }
+      );
+
+      document.body.append(script);
+      return true;
+    } catch (error) {
+      cleanupUrl();
+      console.error('Failed to append activity script from blob URL', error);
+      return appendInlineScript();
+    }
+  };
+
+  if (!appendBlobScript()) {
+    console.error('Failed to execute activity script payload');
+  }
+}
+
   }
 
   setupAutoResize(root, container, { embedId });
