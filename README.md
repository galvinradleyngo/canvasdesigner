# Canvas Designer Studio

Canvas Designer Studio is a modern single-page web app for crafting interactive learning activities that can be embedded in Canvas LMS. It provides visual editors, live previews, and copy-ready embed code for three activity types: flip cards, drag & drop, and hotspots.

## Features

- 🎯 **Activity builder** – Guided authoring panels for flip cards, drag & drop matchers, and hotspot explorations.
- ✨ **Live preview** – Interactions update in real time with accessible controls and animation toggles.
- ☁️ **Cloud saving** – Store and retrieve activities securely in Firebase so they follow you across devices.
- 🔗 **Canvas-ready embed code** – Generates an iframe snippet that loads a hosted viewer suitable for Canvas LMS (or any LMS that accepts iframe embeds).
- 🖼️ **Image hotspots** – Upload a custom image, place hotspots visually, and describe each point of interest.
- 🌈 **Polished UI** – Responsive layout, rich styling, and subtle animations for an inspiring authoring experience.

## Getting started

1. Open `index.html` in your preferred browser.
2. Choose an activity type and customize its content in the left-hand panel.
3. Use **Save activity** to sync work-in-progress to Firebase. Saved activities appear in the dropdown for easy retrieval on any device.
4. Preview the interaction on the right. Use the toggle to pause or resume entrance animations.
5. Copy the generated embed snippet from the **Embed code** section or open the dialog for a full-screen view. Paste the snippet into the Canvas LMS HTML editor.

> **Tip:** Canvas strips external scripts in the rich content editor. The generated snippet now uses an iframe that points to the GitHub Pages viewer, so it keeps working even after Canvas sanitizes the HTML. The viewer page now falls back to the canonical GitHub Pages bundle if the relative path 404s (for example, when the snippet is rendered from within Canvas).

## Project structure

```
index.html
assets/
  styles/
    main.css
  js/
    app.js            # Application bootstrap and state management
    embed.js          # Canvas embed code generator
    embedViewer.js    # Lightweight runtime for the hosted viewer
    storage.js        # Firebase persistence helpers
    utils.js          # Shared helpers
    activities/
      index.js        # Activity registry
      flipCards.js    # Flip card editor + renderer
      dragDrop.js     # Drag & drop editor + renderer
      hotspots.js     # Hotspot editor + renderer
docs/
  embed.html          # Read-only viewer published to GitHub Pages
```

## Development notes

- The app uses vanilla JavaScript modules (`type="module"`) so it can run from the filesystem without a build step.
- Activity editors encapsulate their own input rendering logic to avoid conflicts during concurrent development.
- Embed snippets now render via a sandboxed iframe hitting `https://galvinradleyngo.github.io/canvasdesigner/embed.html`, keeping Canvas-compatible markup while isolating scripts and styles.
<<<<<<< HEAD
- Embed snippets register a lightweight relay script that streams the payload to the viewer via `postMessage`, keeping the iframe `src` short enough for strict LMS proxies while still encoding the payload in the URL hash so older snippets keep working.
- Payloads are encoded into the iframe URL hash instead of the query string so large activities are no longer rejected by LMS proxy layers that enforce strict request-length limits.
- Saved activities embed their project identifier so the hosted viewer can pull the latest data from Firestore on load, ensuring Canvas reflects edits without re-copying the snippet.
=======
- Payloads are encoded into the iframe URL hash instead of the query string so large activities are no longer rejected by LMS proxy layers that enforce strict request-length limits.
>>>>>>> 75badaac
- The hosted viewer validates the payload version, activity type, and text fields before rendering to guard against tampered URLs.

### Viewer base URL configuration

- The embed generator now derives the viewer URL from the page's origin or an explicit override.
- If you host the authoring app from a different domain (for example while testing locally from `file://` URLs), define `window.CANVASDESIGNER_VIEWER_BASE_URL` before loading `assets/js/app.js`.
- For scripted builds, you can also export `CANVASDESIGNER_VIEWER_BASE_URL` in the environment so the generator works when the modules are imported outside the browser.
- The value should be the absolute base of your deployment and must include a trailing slash. Example:

  ```html
  <script>
    window.CANVASDESIGNER_VIEWER_BASE_URL = 'https://your-org.github.io/canvasdesigner/';
  </script>
  <script type="module" src="assets/js/app.js"></script>
  ```

This keeps the generated iframe pointed at the live `docs/embed.html` viewer so LMS embeds continue to work after deployment.

## Browser support

The app targets evergreen desktop browsers (Chrome, Edge, Firefox, Safari). Clipboard features gracefully fall back to legacy selection when the asynchronous Clipboard API is unavailable.<|MERGE_RESOLUTION|>--- conflicted
+++ resolved
@@ -48,13 +48,10 @@
 - The app uses vanilla JavaScript modules (`type="module"`) so it can run from the filesystem without a build step.
 - Activity editors encapsulate their own input rendering logic to avoid conflicts during concurrent development.
 - Embed snippets now render via a sandboxed iframe hitting `https://galvinradleyngo.github.io/canvasdesigner/embed.html`, keeping Canvas-compatible markup while isolating scripts and styles.
-<<<<<<< HEAD
 - Embed snippets register a lightweight relay script that streams the payload to the viewer via `postMessage`, keeping the iframe `src` short enough for strict LMS proxies while still encoding the payload in the URL hash so older snippets keep working.
 - Payloads are encoded into the iframe URL hash instead of the query string so large activities are no longer rejected by LMS proxy layers that enforce strict request-length limits.
 - Saved activities embed their project identifier so the hosted viewer can pull the latest data from Firestore on load, ensuring Canvas reflects edits without re-copying the snippet.
-=======
 - Payloads are encoded into the iframe URL hash instead of the query string so large activities are no longer rejected by LMS proxy layers that enforce strict request-length limits.
->>>>>>> 75badaac
 - The hosted viewer validates the payload version, activity type, and text fields before rendering to guard against tampered URLs.
 
 ### Viewer base URL configuration
